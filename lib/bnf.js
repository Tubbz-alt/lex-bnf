"use strict";
const debug = require("debug")("BNF");
const deepEqual = require("deep-equal");
const LexAnalyzer = require("./lexana.js");
const BnfResult = require("./bnf-result.js");

/**
 * BNF processor.
 * @constructor
 * @param {string} root The root term name that must be in bnf object as a key.
 * @param {object} bnf The BNF definition object.
 * @param {object} linkedWordTokenTypeMap The word definition.
 */
function BNF(root, bnf, linkedWordTokenTypeMap) {
    this._root = root;
    this._bnf = bnf;
    this._linkedWordTokenTypeMap = linkedWordTokenTypeMap;
    this._termsOfWord =
        (linkedWordTokenTypeMap == null ? [] :
            Object.keys(linkedWordTokenTypeMap));
}

BNF.literal = function(value) {
    return {
        role: "lit",
        value: value,
        inverse: false,
    };
};

BNF.literalUntil = function(value) {
    return {
        role: "lit",
        value: value,
        inverse: true,
    };
};

BNF.lex = function(value) {
    return {
        role: "lex",
        value: value,
        inverse: false,
    };
};

BNF.lexTypeUntil = function(value) {
    return {
        role: "lex",
        value: value,
        inverse: true,
    };
};

BNF.ident = BNF.lex("IDENT");
BNF.numlit = BNF.lex("NUMLIT");
BNF.strlitDQ = BNF.lex("STRLIT-DQ");
BNF.strlitSQ = BNF.lex("STRLIT-SQ");
BNF.comma = BNF.literal(",");

/**
 * Parse the source text with this BNF definition.
 * @param {string} source the input text.
 * @param {BNF} tokenizer the tokenizer defining words.
 * @returns {Array<BnfResult>} the result of parsing.
 * @deprecated Use BNF.tokenize and BNF#parseTokens
 */
BNF.prototype.parse = function(source, tokenizer) {
    debug(`BNF.parse source: ${source}`);
    let tokens = BNF.tokenize(source, tokenizer);
    if(tokens != null && !Array.isArray(tokens) && !tokens.match) {
        debug(`BNF.parse returns ${tokens.constructor.name} ${JSON.stringify(tokens, null, 2)}`);
        return tokens; // tokens is BnfResult object.
    }
    debug(`BNF.parse tokens:\n${tokens.map(t=>JSON.stringify(t)).join("\n")}`);
    const result = this.parseSentence(this._root, tokens, 0, 0);
    //debug(`BNF.parse returns ${result.constructor.name}\n${JSON.stringify(result, null, 4)}`);
    debug(`${result.constructor.name}\n${result.toString()}`);
    //debug(`BNF.parse returns ${result.map(item=>JSON.stringify(item)).join("\n")}`);
    return result;
};

/**
 * Tokenize the source text.
 *
 * TOKENIZE
 * --------
 *
 * At first, `source` is converted to a token list by `LexAnalyzer.parse`.
 *
 * BINDING TOKENS
 * --------------
 *
 * And if the parameter `tokenizer` is a BNF object, `tokenizer.buildWords`
 * binds the specific tokens in the list and converts it to a new token.
 *
 * REMOVING WHITE SPACES
 * ---------------------
 *
 * By default, all the white space tokens in the list are removed.
 * But if the `tokenizer` is `false`, the binding words and removing the tokens
 * are not done.
 *
 * @param {string} source the input text.
 * @param {BNF|boolean|undefined} tokenizer the tokenizer defining words
 *  binding or false not to invoke buildWords and remove the white spaces
 *  from tokens.
 * @returns {Array<BnfResult>} the word list.
 */
BNF.tokenize = function(source, tokenizer) {
    debug(`BNF.tokenize source: ${source}`);
    let tokens = LexAnalyzer.parse(source);
<<<<<<< HEAD
    if(tokenizer != null) {
        debug(`BNF.tokenize tokenizer is NOT null. About to build words`);
        tokens = tokenizer.buildWords(tokens);
    }
    //Remove whitespaces
    if(Array.isArray(tokens)) {
        debug(`BNF.tokenize tokens is Array. About to Remove white spaces`);
=======
    if(tokenizer != null && tokenizer.constructor === BNF) {
        tokens = tokenizer.buildWords(tokens);
    }
    //Remove whitespaces
    if(Array.isArray(tokens) && tokenizer !== false) {
>>>>>>> 8a98ccb7
        tokens = tokens.filter(
            lex => lex != null && !lex.isWhiteSpace());
    }
    debug(`BNF.parse returns ${tokens.constructor.name} ${JSON.stringify(tokens, null, 2)}`);
    return tokens;
};

/**
 * Build a word list with this BNF definition from given lexical tokens.
 * @param {Array<BnfResult>} tokens lexical tokens.
 * @returns {Array<BnfResult>} the word list.
 */
BNF.prototype.buildWords = function(tokens) {
    for(;;) {
        let result = this.parseSentence(this._root, tokens, 0, 0);
        if(!result.match || result._error) {
            return result;
        }
        let tokens2 = result.rebuildWords(
                this._termsOfWord,
                this._linkedWordTokenTypeMap);
        if(deepEqual(tokens2, tokens)) {
            break;
        } else {
            tokens = tokens2;
        }
    }
    return tokens;
};

/**
 * Parse the token list with this BNF definition.
 * @param {Array<BnfResult>} tokens the token list.
 * @returns {Array<BnfResult>} the result of parsing.
 */
BNF.prototype.parseTokens = function(tokens) {
    let result = this.parseSentence(this._root, tokens, 0, 0);
    return result;
};

BNF.prototype.parseSentence = function(root, lexList, lexIndex, indent) {
    if(!(root in this._bnf)) {
        throw new Error(root + " is not declared in BNF");
    }
    let declaration = this._bnf[root];
    let nDecl = declaration.length;
    declaration.forEach((d,i) => {
        debug(`${"==".repeat(indent)}> BNF.parseSentence ${root}[${i}] ${d.map(item=>JSON.stringify(item)).join(" => ")}`);
    });

    let sentenceResult = new BnfResult();
    sentenceResult.match = false;
    sentenceResult.term = root;

    for(let iDecl = 0; iDecl < nDecl; iDecl++) {
        let termList = declaration[iDecl];
        debug(`${"==".repeat(indent)}> ${root}[${iDecl}] ${termList.map(item=>JSON.stringify(item)).join(" => ")}`);
        let termListResult = this.parseTermList(termList, lexList, lexIndex, indent + 1);
        if(termListResult._error) {
            debug(`BNF.parseSentence ERROR: ${JSON.stringify({ iDecl, nDecl, termList })}`);
            debug(`BNF.parseSentence(${JSON.stringify({ root, lex: lexList[lexIndex]._term, lexIndex, indent })}`);
            sentenceResult.match = termListResult.match;
            sentenceResult.lexCount += termListResult.lexCount;
            sentenceResult._error = true;
            break;
        } else if(termListResult.match) {
            sentenceResult.match = true;
            sentenceResult.lexCount += termListResult.lexCount;
            sentenceResult.terms = termListResult.terms;
            debug(`${"==".repeat(indent)}> parseSentence MATCH term:${root}: ${JSON.stringify(lexList.slice(lexIndex, lexIndex + sentenceResult.lexCount).map(L=>L._term).join(" "))}`);
            debug(`${"==".repeat(indent)}> parseSentence termList: ${JSON.stringify(termList)}`);
            break;
        }
    }
    if(!sentenceResult.match) {
        debug(`${"==".repeat(indent)}> parseSentence UNMATCH term:${root}`);
        debug(`${"==".repeat(indent)}> parseSentence declaration: ${JSON.stringify(declaration)}`);
    }
    return sentenceResult;
};

BNF.prototype.parseTermList = function(termList, lexList, lexIndex, indent) {
    if(termList == null) {
        throw new Error("Illegal termList is entried in BNF --- " + JSON.stringify(termList));
    }
    let nTerm = termList.length;

    let termListResult = new BnfResult();
    termListResult.match = true;

    for(let iTerm = 0; iTerm < nTerm; iTerm++) {
        debug(`${"--".repeat(indent)}> parseTermList Loop: ${iTerm}/${nTerm} ${JSON.stringify(termList[iTerm])}`);
        let term = termList[iTerm];
        if(term == null) {
            throw new Error("null term is entried at " + iTerm);
        }
        let termResult = new BnfResult();
        termResult.match = false;
        termResult.lex = null;
        termResult.optional = false;
        termResult.term = term;

        let termType = typeof(term);
        if(termType != "string" && termType !== "object" || Array.isArray(term)) {
            throw new Error("Illegal BNF definition at " + JSON.stringify(term));
        }
        if(termType === "string") {
            termResult.optional = (term.match(/^\[.*\]$/) ? true : false);
            term = term.replace(/^\[(.*)\]$/, "$1");
            termResult.term = term;
            if(lexIndex < lexList.length) {
                let sentenceResult = this.parseSentence(term, lexList, lexIndex, indent);
                termResult.match = sentenceResult.match;
                termResult._error = sentenceResult._error;
                termResult.terms = sentenceResult.terms;
                if(termResult.match) {
                    termListResult.lexCount += sentenceResult.lexCount;
                    lexIndex += sentenceResult.lexCount;
                }
            }
        } else {
            // term is an object
            if(lexIndex < lexList.length) {
                termResult.lex = lexList[lexIndex];
                let lexValue = null;
                switch(termResult.term.role) {
                    case "lit": lexValue = termResult.lex.getTerm(); break;
                    case "lex": lexValue = termResult.lex.getType(); break;
                }

                termResult.match = (lexValue.toUpperCase() === termResult.term.value.toUpperCase());
                debug(`${"--".repeat(indent)}> ${termResult.match} ${JSON.stringify(termResult.lex)} ${JSON.stringify(termResult.term)}`);
                debug(`${"  ".repeat(indent)}> ${lexValue} <=> ${termResult.term.value}`);
                if(termResult.match) {
                    if(!termResult.term.inverse) {
                        termListResult.lexCount++;
                        lexIndex++;
                    } else {
                        termResult.match = true;
                        termListResult.lexCount++;
                        lexIndex++;
                    }
                } else if(termResult.term.inverse) {
                    if(lexIndex < lexList.length - 1) {
                        termResult.match = true;
                        termListResult.lexCount++;
                        lexIndex++;
                        iTerm--;
                    } else {
                        termResult.match = false;
                        termResult._error = true;
                        termListResult.lexCount++;
                        lexIndex++;
                    }
                }
                debug(`${"--".repeat(indent)}> BNF.parseTermList test match:${termResult.match} lexValue:${lexValue} == termValue:${termResult.term.value}`);
            }
        }
        termListResult.terms.push(termResult);
        if(termResult._error) {
            debug(`BNF.parseTermList ERROR: ${JSON.stringify({ iTerm, nTerm, term, termType })}`);
            debug(`BNF.parseTermList(${JSON.stringify({ term: termList[0], lex: lexList[0]._term, lexIndex, indent })}`);
            termListResult.match = false;
            termListResult.terms = [];
            termListResult.lexCount = 0;
            termListResult._error = termResult._error;
            break;
        } else if(!termResult.optional && !termResult.match) {
            debug(`BNF.parseTermList NOT MATCH: ${JSON.stringify({ iTerm, nTerm, term, termType })}`);
            debug(`BNF.parseTermList(${JSON.stringify({ term: termList[0], lex: lexList[0]._term, lexIndex, indent })}`);
            termListResult.match = false;
            termListResult.terms = [];
            termListResult.lexCount = 0;
            termListResult._error = termResult._error;
            break;
        }
    }
    return termListResult;
};

module.exports = BNF;<|MERGE_RESOLUTION|>--- conflicted
+++ resolved
@@ -110,21 +110,13 @@
 BNF.tokenize = function(source, tokenizer) {
     debug(`BNF.tokenize source: ${source}`);
     let tokens = LexAnalyzer.parse(source);
-<<<<<<< HEAD
-    if(tokenizer != null) {
+    if(tokenizer != null && tokenizer.constructor === BNF) {
         debug(`BNF.tokenize tokenizer is NOT null. About to build words`);
         tokens = tokenizer.buildWords(tokens);
     }
     //Remove whitespaces
-    if(Array.isArray(tokens)) {
+    if(Array.isArray(tokens) && tokenizer !== false) {
         debug(`BNF.tokenize tokens is Array. About to Remove white spaces`);
-=======
-    if(tokenizer != null && tokenizer.constructor === BNF) {
-        tokens = tokenizer.buildWords(tokens);
-    }
-    //Remove whitespaces
-    if(Array.isArray(tokens) && tokenizer !== false) {
->>>>>>> 8a98ccb7
         tokens = tokens.filter(
             lex => lex != null && !lex.isWhiteSpace());
     }
